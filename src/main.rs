use esp_idf_sys as _; // If using the `binstart` feature of `esp-idf-sys`, always keep this module imported
use esp_idf_hal::prelude::*;
use esp_idf_hal::serial;

use crate::tfmini_plus::OutputFormat;

mod tfmini_plus;

fn main() {
    // Temporary. Will disappear once ESP-IDF 4.4 is released, but for now it is necessary to call this function once,
    // or else some patches to the runtime implemented by esp-idf-sys might not link properly.
    esp_idf_sys::link_patches();

    let peripherals = Peripherals::take().unwrap();
    let pins = peripherals.pins;

    let config = serial::config::Config::default().baudrate(Hertz(115_200));

    let sensor_serial: serial::Serial<serial::UART1, _, _> = serial::Serial::new(
        peripherals.uart1,
        serial::Pins {
            tx: pins.gpio25, // White
            rx: pins.gpio26, // Green
            cts: None,
            rts: None,
        },
        config
    ).unwrap();

    let mut tfmp = tfmini_plus::TFMP::new(sensor_serial).unwrap();

    let (a, b, c) = tfmp.get_firmware_version().unwrap();
    println!("Firmware: {a}.{b}.{c}");
<<<<<<< HEAD
    tfmp.trigger().unwrap();
    tfmp.set_output_format(OutputFormat::MM).unwrap();

    loop {
        let data = tfmp.trigger();
        println!("Pixhawk: {data:?}");
=======
    tfmp.change_framerate(1000).unwrap();
    tfmp.set_output_format(OutputFormat::MM).unwrap();

    loop {
        let result = tfmp.read();
        if let Ok((dist, strength, temp, _)) = result {
            println!("Data: {dist}, {strength}, {temp}")
        } else {
            println!("Error: {result:?}")
        }
>>>>>>> aa7011f1
    }
}<|MERGE_RESOLUTION|>--- conflicted
+++ resolved
@@ -31,15 +31,7 @@
 
     let (a, b, c) = tfmp.get_firmware_version().unwrap();
     println!("Firmware: {a}.{b}.{c}");
-<<<<<<< HEAD
-    tfmp.trigger().unwrap();
-    tfmp.set_output_format(OutputFormat::MM).unwrap();
-
-    loop {
-        let data = tfmp.trigger();
-        println!("Pixhawk: {data:?}");
-=======
-    tfmp.change_framerate(1000).unwrap();
+    tfmp.into_trigger_mode().unwrap();
     tfmp.set_output_format(OutputFormat::MM).unwrap();
 
     loop {
@@ -49,6 +41,5 @@
         } else {
             println!("Error: {result:?}")
         }
->>>>>>> aa7011f1
     }
 }